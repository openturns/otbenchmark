--- conflicted
+++ resolved
@@ -19,13 +19,8 @@
 
         # Check probability
         pf = problem.getProbability()
-<<<<<<< HEAD
-        pf_exacte = 0.36
-        np.testing.assert_allclose(pf, pf_exacte, rtol=1.0e-7)
-=======
         pf_exacte = 0.560
         np.testing.assert_allclose(pf, pf_exacte, rtol=1.0e-4)
->>>>>>> d608442f
 
         # Check function
         event = problem.getEvent()
