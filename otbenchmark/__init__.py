"""otbenchmark module."""
from .ReliabilityBenchmarkProblem import ReliabilityBenchmarkProblem
from .AxialStressedBeamReliability import AxialStressedBeamReliability
from .SensitivityBenchmarkProblem import SensitivityBenchmarkProblem
from .IshigamiSensitivity import IshigamiSensitivity
from .DrawEvent import DrawEvent
from .RminusSReliability import RminusSReliability
from .ReliabilityProblem53 import ReliabilityProblem53
from .ReliabilityProblem22 import ReliabilityProblem22
from .ReliabilityProblem24 import ReliabilityProblem24
from .ReliabilityProblem25 import ReliabilityProblem25
from .ReliabilityProblem28 import ReliabilityProblem28
from .ReliabilityProblem31 import ReliabilityProblem31
from .ReliabilityProblem35 import ReliabilityProblem35
from .ReliabilityProblem55 import ReliabilityProblem55
from .ReliabilityProblem57 import ReliabilityProblem57
from .ReliabilityProblem75 import ReliabilityProblem75
from .ReliabilityProblem89 import ReliabilityProblem89
from .ReliabilityProblem110 import ReliabilityProblem110
from .ReliabilityProblem111 import ReliabilityProblem111
from .ReliabilityProblem33 import ReliabilityProblem33
from .ReliabilityProblem8 import ReliabilityProblem8
from .ReliabilityProblem14 import ReliabilityProblem14
from .ReliabilityProblem38 import ReliabilityProblem38
from .ReliabilityProblem54 import ReliabilityProblem54
from .ReliabilityProblem107 import ReliabilityProblem107
from .ReliabilityProblem91 import ReliabilityProblem91
from .ReliabilityProblem63 import ReliabilityProblem63
<<<<<<< HEAD
from .FourBranchSerialSystemReliabilityBenchmarkProblem import (
    FourBranchSerialSystemReliabilityBenchmarkProblem,
)
from .RequestedBBRCProblem import RequestedBBRCProblem
from .BBRCDistribution import BBRCDistribution
=======
from .ReliabilityProblem60 import ReliabilityProblem60
from .ReliabilityProblem77 import ReliabilityProblem77
from .ReliabilityLibrary import ComputeLogRelativeError
from .ReliabilityLibrary import ComputeAbsoluteError
from .ReliabilityLibrary import ComputeRelativeError
from .ReliabilityLibrary import ReliabilityBenchmarkProblemList
from .SensitivityLibrary import SensitivityBenchmarkProblemList
from .FORM import FORM
from .SORM import SORM
from .SubsetSampling import SubsetSampling
from .ProbabilitySimulationAlgorithmFactory import ProbabilitySimulationAlgorithmFactory
from .LHS import LHS
from .ReliabilityBenchmarkMetaAlgorithm import ReliabilityBenchmarkMetaAlgorithm
from .ReliabilityBenchmarkResult import ReliabilityBenchmarkResult
from .FourBranchSerialSystemReliability import FourBranchSerialSystemReliability
from .GaussianSumSensitivity import GaussianSumSensitivity
from .GaussianProductSensitivity import GaussianProductSensitivity
from .GSobolSensitivity import GSobolSensitivity
from .ConditionalDistribution import ConditionalDistribution
from .CrossCutFunction import CrossCutFunction
from .CrossCutDistribution import CrossCutDistribution
>>>>>>> d608442f

# from .CentralDispersionBenchmarkProblem import
# CentralDispersionBenchmarkProblem

__all__ = [
    "ReliabilityBenchmarkProblem",
    "AxialStressedBeamReliability",
    "SensitivityBenchmarkProblem",
    "IshigamiSensitivity",
    "DrawEvent",
    "RminusSReliability",
    "ReliabilityProblem53",
    "ReliabilityProblem22",
    "ReliabilityProblem24",
    "ReliabilityProblem25",
    "ReliabilityProblem28",
    "ReliabilityProblem31",
    "ReliabilityProblem35",
    "ReliabilityProblem55",
    "ReliabilityProblem57",
    "ReliabilityProblem75",
    "ReliabilityProblem89",
    "ReliabilityProblem111",
    "ReliabilityProblem110",
    "ReliabilityProblem33",
    "ReliabilityProblem8",
    "ReliabilityProblem14",
    "ReliabilityProblem38",
    "ReliabilityProblem54",
    "ReliabilityProblem107",
    "ReliabilityProblem91",
    "ReliabilityProblem63",
<<<<<<< HEAD
    "FourBranchSerialSystemReliabilityBenchmarkProblem",
    "RequestedBBRCProblem",
    "BBRCDistribution",
=======
    "ReliabilityProblem60",
    "ReliabilityProblem77",
    "FORM",
    "SORM",
    "SubsetSampling",
    "ComputeLogRelativeError",
    "ComputeAbsoluteError",
    "ComputeRelativeError",
    "ReliabilityBenchmarkProblemList",
    "FourBranchSerialSystemReliability",
    "GaussianSumSensitivity",
    "GaussianProductSensitivity",
    "GSobolSensitivity",
    "ConditionalDistribution",
    "CrossCutFunction",
    "CrossCutDistribution",
    "ProbabilitySimulationAlgorithmFactory",
    "LHS",
    "ReliabilityBenchmarkMetaAlgorithm",
    "ReliabilityBenchmarkResult",
    "SensitivityBenchmarkProblemList",
>>>>>>> d608442f
]
__version__ = "1.0"
<|MERGE_RESOLUTION|>--- conflicted
+++ resolved
@@ -1,118 +1,108 @@
-"""otbenchmark module."""
-from .ReliabilityBenchmarkProblem import ReliabilityBenchmarkProblem
-from .AxialStressedBeamReliability import AxialStressedBeamReliability
-from .SensitivityBenchmarkProblem import SensitivityBenchmarkProblem
-from .IshigamiSensitivity import IshigamiSensitivity
-from .DrawEvent import DrawEvent
-from .RminusSReliability import RminusSReliability
-from .ReliabilityProblem53 import ReliabilityProblem53
-from .ReliabilityProblem22 import ReliabilityProblem22
-from .ReliabilityProblem24 import ReliabilityProblem24
-from .ReliabilityProblem25 import ReliabilityProblem25
-from .ReliabilityProblem28 import ReliabilityProblem28
-from .ReliabilityProblem31 import ReliabilityProblem31
-from .ReliabilityProblem35 import ReliabilityProblem35
-from .ReliabilityProblem55 import ReliabilityProblem55
-from .ReliabilityProblem57 import ReliabilityProblem57
-from .ReliabilityProblem75 import ReliabilityProblem75
-from .ReliabilityProblem89 import ReliabilityProblem89
-from .ReliabilityProblem110 import ReliabilityProblem110
-from .ReliabilityProblem111 import ReliabilityProblem111
-from .ReliabilityProblem33 import ReliabilityProblem33
-from .ReliabilityProblem8 import ReliabilityProblem8
-from .ReliabilityProblem14 import ReliabilityProblem14
-from .ReliabilityProblem38 import ReliabilityProblem38
-from .ReliabilityProblem54 import ReliabilityProblem54
-from .ReliabilityProblem107 import ReliabilityProblem107
-from .ReliabilityProblem91 import ReliabilityProblem91
-from .ReliabilityProblem63 import ReliabilityProblem63
-<<<<<<< HEAD
-from .FourBranchSerialSystemReliabilityBenchmarkProblem import (
-    FourBranchSerialSystemReliabilityBenchmarkProblem,
-)
-from .RequestedBBRCProblem import RequestedBBRCProblem
-from .BBRCDistribution import BBRCDistribution
-=======
-from .ReliabilityProblem60 import ReliabilityProblem60
-from .ReliabilityProblem77 import ReliabilityProblem77
-from .ReliabilityLibrary import ComputeLogRelativeError
-from .ReliabilityLibrary import ComputeAbsoluteError
-from .ReliabilityLibrary import ComputeRelativeError
-from .ReliabilityLibrary import ReliabilityBenchmarkProblemList
-from .SensitivityLibrary import SensitivityBenchmarkProblemList
-from .FORM import FORM
-from .SORM import SORM
-from .SubsetSampling import SubsetSampling
-from .ProbabilitySimulationAlgorithmFactory import ProbabilitySimulationAlgorithmFactory
-from .LHS import LHS
-from .ReliabilityBenchmarkMetaAlgorithm import ReliabilityBenchmarkMetaAlgorithm
-from .ReliabilityBenchmarkResult import ReliabilityBenchmarkResult
-from .FourBranchSerialSystemReliability import FourBranchSerialSystemReliability
-from .GaussianSumSensitivity import GaussianSumSensitivity
-from .GaussianProductSensitivity import GaussianProductSensitivity
-from .GSobolSensitivity import GSobolSensitivity
-from .ConditionalDistribution import ConditionalDistribution
-from .CrossCutFunction import CrossCutFunction
-from .CrossCutDistribution import CrossCutDistribution
->>>>>>> d608442f
-
-# from .CentralDispersionBenchmarkProblem import
-# CentralDispersionBenchmarkProblem
-
-__all__ = [
-    "ReliabilityBenchmarkProblem",
-    "AxialStressedBeamReliability",
-    "SensitivityBenchmarkProblem",
-    "IshigamiSensitivity",
-    "DrawEvent",
-    "RminusSReliability",
-    "ReliabilityProblem53",
-    "ReliabilityProblem22",
-    "ReliabilityProblem24",
-    "ReliabilityProblem25",
-    "ReliabilityProblem28",
-    "ReliabilityProblem31",
-    "ReliabilityProblem35",
-    "ReliabilityProblem55",
-    "ReliabilityProblem57",
-    "ReliabilityProblem75",
-    "ReliabilityProblem89",
-    "ReliabilityProblem111",
-    "ReliabilityProblem110",
-    "ReliabilityProblem33",
-    "ReliabilityProblem8",
-    "ReliabilityProblem14",
-    "ReliabilityProblem38",
-    "ReliabilityProblem54",
-    "ReliabilityProblem107",
-    "ReliabilityProblem91",
-    "ReliabilityProblem63",
-<<<<<<< HEAD
-    "FourBranchSerialSystemReliabilityBenchmarkProblem",
-    "RequestedBBRCProblem",
-    "BBRCDistribution",
-=======
-    "ReliabilityProblem60",
-    "ReliabilityProblem77",
-    "FORM",
-    "SORM",
-    "SubsetSampling",
-    "ComputeLogRelativeError",
-    "ComputeAbsoluteError",
-    "ComputeRelativeError",
-    "ReliabilityBenchmarkProblemList",
-    "FourBranchSerialSystemReliability",
-    "GaussianSumSensitivity",
-    "GaussianProductSensitivity",
-    "GSobolSensitivity",
-    "ConditionalDistribution",
-    "CrossCutFunction",
-    "CrossCutDistribution",
-    "ProbabilitySimulationAlgorithmFactory",
-    "LHS",
-    "ReliabilityBenchmarkMetaAlgorithm",
-    "ReliabilityBenchmarkResult",
-    "SensitivityBenchmarkProblemList",
->>>>>>> d608442f
-]
-__version__ = "1.0"
+"""otbenchmark module."""
+from .ReliabilityBenchmarkProblem import ReliabilityBenchmarkProblem
+from .AxialStressedBeamReliability import AxialStressedBeamReliability
+from .SensitivityBenchmarkProblem import SensitivityBenchmarkProblem
+from .IshigamiSensitivity import IshigamiSensitivity
+from .DrawEvent import DrawEvent
+from .RminusSReliability import RminusSReliability
+from .ReliabilityProblem53 import ReliabilityProblem53
+from .ReliabilityProblem22 import ReliabilityProblem22
+from .ReliabilityProblem24 import ReliabilityProblem24
+from .ReliabilityProblem25 import ReliabilityProblem25
+from .ReliabilityProblem28 import ReliabilityProblem28
+from .ReliabilityProblem31 import ReliabilityProblem31
+from .ReliabilityProblem35 import ReliabilityProblem35
+from .ReliabilityProblem55 import ReliabilityProblem55
+from .ReliabilityProblem57 import ReliabilityProblem57
+from .ReliabilityProblem75 import ReliabilityProblem75
+from .ReliabilityProblem89 import ReliabilityProblem89
+from .ReliabilityProblem110 import ReliabilityProblem110
+from .ReliabilityProblem111 import ReliabilityProblem111
+from .ReliabilityProblem33 import ReliabilityProblem33
+from .ReliabilityProblem8 import ReliabilityProblem8
+from .ReliabilityProblem14 import ReliabilityProblem14
+from .ReliabilityProblem38 import ReliabilityProblem38
+from .ReliabilityProblem54 import ReliabilityProblem54
+from .ReliabilityProblem107 import ReliabilityProblem107
+from .ReliabilityProblem91 import ReliabilityProblem91
+from .ReliabilityProblem63 import ReliabilityProblem63
+from .RequestedBBRCProblem import RequestedBBRCProblem
+from .BBRCDistribution import BBRCDistribution
+from .ReliabilityProblem60 import ReliabilityProblem60
+from .ReliabilityProblem77 import ReliabilityProblem77
+from .ReliabilityLibrary import ComputeLogRelativeError
+from .ReliabilityLibrary import ComputeAbsoluteError
+from .ReliabilityLibrary import ComputeRelativeError
+from .ReliabilityLibrary import ReliabilityBenchmarkProblemList
+from .SensitivityLibrary import SensitivityBenchmarkProblemList
+from .FORM import FORM
+from .SORM import SORM
+from .SubsetSampling import SubsetSampling
+from .ProbabilitySimulationAlgorithmFactory import ProbabilitySimulationAlgorithmFactory
+from .LHS import LHS
+from .ReliabilityBenchmarkMetaAlgorithm import ReliabilityBenchmarkMetaAlgorithm
+from .ReliabilityBenchmarkResult import ReliabilityBenchmarkResult
+from .FourBranchSerialSystemReliability import FourBranchSerialSystemReliability
+from .GaussianSumSensitivity import GaussianSumSensitivity
+from .GaussianProductSensitivity import GaussianProductSensitivity
+from .GSobolSensitivity import GSobolSensitivity
+from .ConditionalDistribution import ConditionalDistribution
+from .CrossCutFunction import CrossCutFunction
+from .CrossCutDistribution import CrossCutDistribution
+
+# from .CentralDispersionBenchmarkProblem import
+# CentralDispersionBenchmarkProblem
+
+__all__ = [
+    "ReliabilityBenchmarkProblem",
+    "AxialStressedBeamReliability",
+    "SensitivityBenchmarkProblem",
+    "IshigamiSensitivity",
+    "DrawEvent",
+    "RminusSReliability",
+    "ReliabilityProblem53",
+    "ReliabilityProblem22",
+    "ReliabilityProblem24",
+    "ReliabilityProblem25",
+    "ReliabilityProblem28",
+    "ReliabilityProblem31",
+    "ReliabilityProblem35",
+    "ReliabilityProblem55",
+    "ReliabilityProblem57",
+    "ReliabilityProblem75",
+    "ReliabilityProblem89",
+    "ReliabilityProblem111",
+    "ReliabilityProblem110",
+    "ReliabilityProblem33",
+    "ReliabilityProblem8",
+    "ReliabilityProblem14",
+    "ReliabilityProblem38",
+    "ReliabilityProblem54",
+    "ReliabilityProblem107",
+    "ReliabilityProblem91",
+    "ReliabilityProblem63",
+    "RequestedBBRCProblem",
+    "BBRCDistribution",
+    "ReliabilityProblem60",
+    "ReliabilityProblem77",
+    "FORM",
+    "SORM",
+    "SubsetSampling",
+    "ComputeLogRelativeError",
+    "ComputeAbsoluteError",
+    "ComputeRelativeError",
+    "ReliabilityBenchmarkProblemList",
+    "FourBranchSerialSystemReliability",
+    "GaussianSumSensitivity",
+    "GaussianProductSensitivity",
+    "GSobolSensitivity",
+    "ConditionalDistribution",
+    "CrossCutFunction",
+    "CrossCutDistribution",
+    "ProbabilitySimulationAlgorithmFactory",
+    "LHS",
+    "ReliabilityBenchmarkMetaAlgorithm",
+    "ReliabilityBenchmarkResult",
+    "SensitivityBenchmarkProblemList",
+]
+__version__ = "1.0"